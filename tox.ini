; tox configuration file for running tests similar to buildbot builders.
;
; There is a non-default `codecov-publish` environment used to publish the
; coverage results to codecov.io. It should be called after running the
; standard coverage environment.
;
[tox]
skip_missing_interpreters=True
toxworkdir=build/
envlist=
        {py27,py33,py34,py35}-{tests,nomodules,coverage}-posix
        py27-{tests,nomodules,coverage}-windows,
        pyflakes,twistedchecker,apidocs,narrativedocs,topfile

[testenv]
changedir={envtmpdir}
deps =
     ; Some relatively standard dependencies that we want to have
     ; We cannot use extras here, because it is not supported on Py3
     {tests,coverage}: cryptography >= 0.9
     {tests,coverage}: pyopenssl >= 0.13
     {tests,coverage}: service_identity
     {tests,coverage}: idna >= 0.6
     {tests,coverage}: pyserial
     {tests,coverage}: python-subunit
     {tests,coverage}: pycrypto
     {tests,coverage}: appdirs
     {tests,coverage}: h2
     {tests,coverage}: priority

     py27-{tests,coverage}-posix: pysqlite
     py27-{tests,coverage}: soappy

     windows: pypiwin32

     coverage: coverage

     codecov-publish: codecov

     ; Code quality checkers
     pyflakes: pyflakes
     twistedchecker: twistedchecker

     ; Documentation
     apidocs: pydoctor
     narrativedocs: sphinx

; All environment variables are passed.
passenv = *

setenv =
   # Enable sub-processes coverage reports and store coverage reports in a
   # known location.
   COVERAGE_PROCESS_START = {toxinidir}/.coveragerc
   COVERAGE_FILE = {toxworkdir}/.coverage

commands =
    {tests,nomodules}: {envbindir}/trial --reactor={env:TWISTED_REACTOR:default} --reporter={env:TRIAL_REPORTER:verbose}  {posargs:twisted}

    coverage: python {toxinidir}/admin/_copy.py {toxinidir}/admin/zz_coverage.pth {envsitepackagesdir}/zz_coverage.pth
    coverage: coverage erase
<<<<<<< HEAD
    # FIXME: https://bitbucket.org/ned/coveragepy/issues/506
    # Here we have a conditional coverage run as we have bin/trial on posix
    # and Scripts/trial.exe on Windows.
    coverage-posix: coverage run -p --rcfile={toxinidir}/.coveragerc {envbindir}/trial --reactor={env:TWISTED_REACTOR:default} --reporter={env:TRIAL_REPORTER:verbose} {posargs:twisted}
    # {toxinidir}/bin/trial works for Python 2.7 but not for Python 3.4
    coverage-windows: coverage run -p --rcfile={toxinidir}/.coveragerc {toxinidir}/bin/trial --reactor={env:TWISTED_REACTOR:default} --reporter={env:TRIAL_REPORTER:verbose} {posargs:twisted}
    # Continue with copying the files outside of the ven and into the root dir
    # so that buildbot or other jobs can access them.
    coverage: python {toxinidir}/admin/_copy.py "_trial_temp/.coverage*" {toxinidir}
    coverage: python {toxinidir}/admin/_copy.py ".coverage*" {toxinidir}
=======
    coverage: coverage run -p --rcfile={toxinidir}/.coveragerc {envbindir}/trial --reactor={env:TWISTED_REACTOR:default} --reporter={env:TRIAL_REPORTER:verbose} {posargs:twisted}
    # FIXME: https://twistedmatrix.com/trac/ticket/8599
    # FIXME: https://github.com/twisted-infra/braid/issues/209
    # Once buildbot is updated to use tox to publish the coverage we should
    # remove these lines.
    coverage: python {toxinidir}/admin/_copy.py "{toxworkdir}/.coverage*" {toxinidir}
>>>>>>> 7ed6240b

    codecov-publish: coverage combine {toxworkdir}
    codecov-publish: coverage xml -o coverage.xml -i
    codecov-publish: codecov {env:CODECOV_OPTIONS:}

    twistedchecker: twistedchecker {posargs:twisted}
    pyflakes: pyflakes {posargs:twisted admin bin}

    apidocs: {toxinidir}/bin/admin/build-apidocs {toxinidir} apidocs
    narrativedocs: sphinx-build -aW -b html -d {toxinidir}/docs/_build {toxinidir}/docs {toxinidir}/docs/_build/

    topfile: python {toxinidir}/bin/admin/check-topfile "{toxinidir}"

[testenv:twistedchecker]
basepython=python2.7
changedir={toxinidir}
[testenv:pyflakes]
basepython=python2.7
changedir={toxinidir}
[testenv:apidocs]
basepython=python2.7
[testenv:topfile]
basepython=python2.7
changedir={toxinidir}

[tox:travis]
; This section is used by tox-travis
; https://pypi.python.org/pypi/tox-travis
;
; Each coverage run is followed by `codecov-publish` so that reports are
; published even on failures.
2.7 = py27-coverage-posix,codecov-publish,py27-nomodules-posix,topfile,narrativedocs,pyflakes
3.3 = py33-coverage-posix,codecov-publish
3.4 = py34-coverage-posix,codecov-publish
3.5 = py35-coverage-posix,codecov-publish<|MERGE_RESOLUTION|>--- conflicted
+++ resolved
@@ -59,7 +59,6 @@
 
     coverage: python {toxinidir}/admin/_copy.py {toxinidir}/admin/zz_coverage.pth {envsitepackagesdir}/zz_coverage.pth
     coverage: coverage erase
-<<<<<<< HEAD
     # FIXME: https://bitbucket.org/ned/coveragepy/issues/506
     # Here we have a conditional coverage run as we have bin/trial on posix
     # and Scripts/trial.exe on Windows.
@@ -68,16 +67,12 @@
     coverage-windows: coverage run -p --rcfile={toxinidir}/.coveragerc {toxinidir}/bin/trial --reactor={env:TWISTED_REACTOR:default} --reporter={env:TRIAL_REPORTER:verbose} {posargs:twisted}
     # Continue with copying the files outside of the ven and into the root dir
     # so that buildbot or other jobs can access them.
-    coverage: python {toxinidir}/admin/_copy.py "_trial_temp/.coverage*" {toxinidir}
-    coverage: python {toxinidir}/admin/_copy.py ".coverage*" {toxinidir}
-=======
-    coverage: coverage run -p --rcfile={toxinidir}/.coveragerc {envbindir}/trial --reactor={env:TWISTED_REACTOR:default} --reporter={env:TRIAL_REPORTER:verbose} {posargs:twisted}
+
     # FIXME: https://twistedmatrix.com/trac/ticket/8599
     # FIXME: https://github.com/twisted-infra/braid/issues/209
     # Once buildbot is updated to use tox to publish the coverage we should
     # remove these lines.
     coverage: python {toxinidir}/admin/_copy.py "{toxworkdir}/.coverage*" {toxinidir}
->>>>>>> 7ed6240b
 
     codecov-publish: coverage combine {toxworkdir}
     codecov-publish: coverage xml -o coverage.xml -i
