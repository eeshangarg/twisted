# Copyright (c) Twisted Matrix Laboratories.
# See LICENSE for details.

"""
Tests for L{twisted.cred}, now with 30% more starch.
"""

from __future__ import absolute_import, division

from zope.interface import implementer, Interface

from binascii import hexlify, unhexlify

from twisted.trial import unittest
from twisted.python.compat import nativeString, networkString
from twisted.python import components
from twisted.python import versions
from twisted.internet import defer
from twisted.cred import checkers, credentials, portal, error

try:
    from crypt import crypt
except ImportError:
    crypt = None



class ITestable(Interface):
    """
    An interface for a theoretical protocol.
    """
    pass



class TestAvatar(object):
    """
    A test avatar.
    """
    def __init__(self, name):
        self.name = name
        self.loggedIn = False
        self.loggedOut = False


    def login(self):
        assert not self.loggedIn
        self.loggedIn = True


    def logout(self):
        self.loggedOut = True



@implementer(ITestable)
class Testable(components.Adapter):
    """
    A theoretical protocol for testing.
    """
    pass

components.registerAdapter(Testable, TestAvatar, ITestable)



class IDerivedCredentials(credentials.IUsernamePassword):
    pass



@implementer(IDerivedCredentials, ITestable)
class DerivedCredentials(object):

    def __init__(self, username, password):
        self.username = username
        self.password = password


    def checkPassword(self, password):
        return password == self.password



@implementer(portal.IRealm)
class TestRealm(object):
    """
    A basic test realm.
    """
    def __init__(self):
        self.avatars = {}


    def requestAvatar(self, avatarId, mind, *interfaces):
        if avatarId in self.avatars:
            avatar = self.avatars[avatarId]
        else:
            avatar = TestAvatar(avatarId)
            self.avatars[avatarId] = avatar
        avatar.login()
        return (interfaces[0], interfaces[0](avatar),
                avatar.logout)



class CredTests(unittest.TestCase):
    """
    Tests for the meat of L{twisted.cred} -- realms, portals, avatars, and
    checkers.
    """
    def setUp(self):
        self.realm = TestRealm()
        self.portal = portal.Portal(self.realm)
        self.checker = checkers.InMemoryUsernamePasswordDatabaseDontUse()
        self.checker.addUser(b"bob", b"hello")
        self.portal.registerChecker(self.checker)


    def test_listCheckers(self):
        """
        The checkers in a portal can check only certain types of credentials.
        Since this portal has
        L{checkers.InMemoryUsernamePasswordDatabaseDontUse} registered, it
        """
        expected = [credentials.IUsernamePassword,
                    credentials.IUsernameHashedPassword]
        got = self.portal.listCredentialsInterfaces()
        self.assertEqual(sorted(got), sorted(expected))


    def test_basicLogin(self):
        """
        Calling C{login} on a portal with correct credentials and an interface
        that the portal's realm supports works.
        """
        login = self.successResultOf(self.portal.login(
            credentials.UsernamePassword(b"bob", b"hello"), self, ITestable))
        iface, impl, logout = login

        # whitebox
        self.assertEqual(iface, ITestable)
        self.assertTrue(iface.providedBy(impl),
                        "%s does not implement %s" % (impl, iface))

        # greybox
        self.assertTrue(impl.original.loggedIn)
        self.assertTrue(not impl.original.loggedOut)
        logout()
        self.assertTrue(impl.original.loggedOut)


    def test_derivedInterface(self):
        """
        Logging in with correct derived credentials and an interface
        that the portal's realm supports works.
        """
        login = self.successResultOf(self.portal.login(
            DerivedCredentials(b"bob", b"hello"), self, ITestable))
        iface, impl, logout = login

        # whitebox
        self.assertEqual(iface, ITestable)
        self.assertTrue(iface.providedBy(impl),
                        "%s does not implement %s" % (impl, iface))

        # greybox
        self.assertTrue(impl.original.loggedIn)
        self.assertTrue(not impl.original.loggedOut)
        logout()
        self.assertTrue(impl.original.loggedOut)


    def test_failedLoginPassword(self):
        """
        Calling C{login} with incorrect credentials (in this case a wrong
        password) causes L{error.UnauthorizedLogin} to be raised.
        """
        login = self.failureResultOf(self.portal.login(
            credentials.UsernamePassword(b"bob", b"h3llo"), self, ITestable))
        self.assertTrue(login)
        self.assertEqual(error.UnauthorizedLogin, login.type)


    def test_failedLoginName(self):
        """
        Calling C{login} with incorrect credentials (in this case no known
        user) causes L{error.UnauthorizedLogin} to be raised.
        """
        login = self.failureResultOf(self.portal.login(
            credentials.UsernamePassword(b"jay", b"hello"), self, ITestable))
        self.assertTrue(login)
        self.assertEqual(error.UnauthorizedLogin, login.type)



class OnDiskDatabaseTests(unittest.TestCase):
    users = [
        (b'user1', b'pass1'),
        (b'user2', b'pass2'),
        (b'user3', b'pass3'),
    ]

    def setUp(self):
        self.dbfile = self.mktemp()
        with open(self.dbfile, 'wb') as f:
            for (u, p) in self.users:
                f.write(u + b":" + p + b"\n")


    def test_getUserNonexistentDatabase(self):
        """
        A missing db file will cause a permanent rejection of authorization
        attempts.
        """
        self.db = checkers.FilePasswordDB('test_thisbetternoteverexist.db')

        self.failUnlessRaises(error.UnauthorizedLogin, self.db.getUser, 'user')


    def testUserLookup(self):
        self.db = checkers.FilePasswordDB(self.dbfile)
        for (u, p) in self.users:
            self.failUnlessRaises(KeyError, self.db.getUser, u.upper())
            self.assertEqual(self.db.getUser(u), (u, p))


    def testCaseInSensitivity(self):
        self.db = checkers.FilePasswordDB(self.dbfile, caseSensitive=False)
        for (u, p) in self.users:
            self.assertEqual(self.db.getUser(u.upper()), (u, p))


    def testRequestAvatarId(self):
        self.db = checkers.FilePasswordDB(self.dbfile)
        creds = [credentials.UsernamePassword(u, p) for u, p in self.users]
        d = defer.gatherResults(
            [defer.maybeDeferred(self.db.requestAvatarId, c) for c in creds])
        d.addCallback(self.assertEqual, [u for u, p in self.users])
        return d


    def testRequestAvatarId_hashed(self):
<<<<<<< HEAD
        dbfile = self.mktemp()
        db = checkers.FilePasswordDB(dbfile, caseSensitive=0)
        f = file(dbfile, 'w')
        for (u, p) in self.users:
            f.write('%s:%s\n' % (u, p))
        f.close()
        creds = [
            self.callDeprecated(
                versions.Version("Twisted", 16, 3, 0),
                credentials.UsernameHashedPassword, username, password)
            for (username, password) in self.users
        ]
=======
        self.db = checkers.FilePasswordDB(self.dbfile)
        creds = [credentials.UsernameHashedPassword(u, p)
                 for u, p in self.users]
>>>>>>> 3455a902
        d = defer.gatherResults(
            [defer.maybeDeferred(self.db.requestAvatarId, c) for c in creds])
        d.addCallback(self.assertEqual, [u for u, p in self.users])
        return d



class HashedPasswordOnDiskDatabaseTests(unittest.TestCase):
    users = [
        (b'user1', b'pass1'),
        (b'user2', b'pass2'),
        (b'user3', b'pass3'),
    ]

    def setUp(self):
        dbfile = self.mktemp()
        self.db = checkers.FilePasswordDB(dbfile, hash=self.hash)
        with open(dbfile, 'wb') as f:
            for (u, p) in self.users:
                f.write(u + b":" + self.hash(u, p, u[:2]) + b"\n")

        r = TestRealm()
        self.port = portal.Portal(r)
        self.port.registerChecker(self.db)


    def hash(self, u, p, s):
        return networkString(crypt(nativeString(p), nativeString(s)))


    def testGoodCredentials(self):
        goodCreds = [credentials.UsernamePassword(u, p) for u, p in self.users]
        d = defer.gatherResults([self.db.requestAvatarId(c)
                                 for c in goodCreds])
        d.addCallback(self.assertEqual, [u for u, p in self.users])
        return d


    def testGoodCredentials_login(self):
        goodCreds = [credentials.UsernamePassword(u, p) for u, p in self.users]
        d = defer.gatherResults([self.port.login(c, None, ITestable)
                                 for c in goodCreds])
        d.addCallback(lambda x: [a.original.name for i, a, l in x])
        d.addCallback(self.assertEqual, [u for u, p in self.users])
        return d


    def testBadCredentials(self):
        badCreds = [credentials.UsernamePassword(u, 'wrong password')
                    for u, p in self.users]
        d = defer.DeferredList([self.port.login(c, None, ITestable)
                                for c in badCreds], consumeErrors=True)
        d.addCallback(self._assertFailures, error.UnauthorizedLogin)
        return d


    def testHashedCredentials(self):
<<<<<<< HEAD
        """
        L{twisted.cred.credentials.UsernameHashedPassword} does not, in fact,
        do any hashing, and we cannot login with crypt'd passwords.
        """
        hashedCreds = [
            self.callDeprecated(
                versions.Version("Twisted", 16, 3, 0),
                credentials.UsernameHashedPassword, username, password)
            for (username, password) in self.users
        ]
=======
        hashedCreds = [credentials.UsernameHashedPassword(
            u, self.hash(None, p, u[:2])) for u, p in self.users]
>>>>>>> 3455a902
        d = defer.DeferredList([self.port.login(c, None, ITestable)
                                for c in hashedCreds], consumeErrors=True)
        d.addCallback(self._assertFailures, error.UnhandledCredentials)
        return d


    def _assertFailures(self, failures, *expectedFailures):
        for flag, failure in failures:
            self.assertEqual(flag, defer.FAILURE)
            failure.trap(*expectedFailures)
        return None

    if crypt is None:
        skip = "crypt module not available"



class CheckersMixin(object):
    """
    L{unittest.TestCase} mixin for testing that some checkers accept
    and deny specified credentials.

    Subclasses must provide
    - C{getCheckers} which returns a sequence of
      L{checkers.ICredentialChecker}
    - C{getGoodCredentials} which returns a list of 2-tuples of
      credential to check and avaterId to expect.
    - C{getBadCredentials} which returns a list of credentials
      which are expected to be unauthorized.
    """

    @defer.inlineCallbacks
    def test_positive(self):
        """
        The given credentials are accepted by all the checkers, and give
        the expected C{avatarID}s
        """
        for chk in self.getCheckers():
            for (cred, avatarId) in self.getGoodCredentials():
                r = yield chk.requestAvatarId(cred)
                self.assertEqual(r, avatarId)


    @defer.inlineCallbacks
    def test_negative(self):
        """
        The given credentials are rejected by all the checkers.
        """
        for chk in self.getCheckers():
            for cred in self.getBadCredentials():
                d = chk.requestAvatarId(cred)
                yield self.assertFailure(d, error.UnauthorizedLogin)



class HashlessFilePasswordDBMixin(object):
    credClass = credentials.UsernamePassword
    diskHash = None
    networkHash = staticmethod(lambda x: x)

    _validCredentials = [
        (b'user1', b'password1'),
        (b'user2', b'password2'),
        (b'user3', b'password3')]


    def getGoodCredentials(self):
        for u, p in self._validCredentials:
            yield self.credClass(u, self.networkHash(p)), u


    def getBadCredentials(self):
        for u, p in [(b'user1', b'password3'),
                     (b'user2', b'password1'),
                     (b'bloof', b'blarf')]:
            yield self.credClass(u, self.networkHash(p))


    def getCheckers(self):
        diskHash = self.diskHash or (lambda x: x)
        hashCheck = self.diskHash and (lambda username, password,
                                       stored: self.diskHash(password))

        for cache in True, False:
            fn = self.mktemp()
            fObj = open(fn, 'wb')
            for u, p in self._validCredentials:
                fObj.write(u + b":" + diskHash(p) + b"\n")
            fObj.close()
            yield checkers.FilePasswordDB(fn, cache=cache, hash=hashCheck)

            fn = self.mktemp()
            fObj = open(fn, 'wb')
            for u, p in self._validCredentials:
                fObj.write(diskHash(p) + b' dingle dongle ' + u + b'\n')
            fObj.close()
            yield checkers.FilePasswordDB(fn, b' ', 3, 0,
                                          cache=cache, hash=hashCheck)

            fn = self.mktemp()
            fObj = open(fn, 'wb')
            for u, p in self._validCredentials:
                fObj.write(b'zip,zap,' + u.title() + b',zup,'\
                           + diskHash(p) + b'\n',)
            fObj.close()
            yield checkers.FilePasswordDB(fn, b',', 2, 4, False,
                                          cache=cache, hash=hashCheck)



class LocallyHashedFilePasswordDBMixin(HashlessFilePasswordDBMixin):
    diskHash = staticmethod(lambda x: hexlify(x))



class NetworkHashedFilePasswordDBMixin(HashlessFilePasswordDBMixin):
    networkHash = staticmethod(lambda x: hexlify(x))

    class credClass(credentials.UsernameHashedPassword):
        def checkPassword(self, password):
            return unhexlify(self.hashed) == password



class HashlessFilePasswordDBCheckerTests(HashlessFilePasswordDBMixin,
                                         CheckersMixin, unittest.TestCase):
    pass



class LocallyHashedFilePasswordDBCheckerTests(LocallyHashedFilePasswordDBMixin,
                                              CheckersMixin,
                                              unittest.TestCase):
    pass



class NetworkHashedFilePasswordDBCheckerTests(NetworkHashedFilePasswordDBMixin,
                                              CheckersMixin,
                                              unittest.TestCase):
    pass<|MERGE_RESOLUTION|>--- conflicted
+++ resolved
@@ -240,24 +240,13 @@
 
 
     def testRequestAvatarId_hashed(self):
-<<<<<<< HEAD
-        dbfile = self.mktemp()
-        db = checkers.FilePasswordDB(dbfile, caseSensitive=0)
-        f = file(dbfile, 'w')
-        for (u, p) in self.users:
-            f.write('%s:%s\n' % (u, p))
-        f.close()
+        self.db = checkers.FilePasswordDB(self.dbfile)
         creds = [
             self.callDeprecated(
                 versions.Version("Twisted", 16, 3, 0),
                 credentials.UsernameHashedPassword, username, password)
             for (username, password) in self.users
         ]
-=======
-        self.db = checkers.FilePasswordDB(self.dbfile)
-        creds = [credentials.UsernameHashedPassword(u, p)
-                 for u, p in self.users]
->>>>>>> 3455a902
         d = defer.gatherResults(
             [defer.maybeDeferred(self.db.requestAvatarId, c) for c in creds])
         d.addCallback(self.assertEqual, [u for u, p in self.users])
@@ -315,7 +304,6 @@
 
 
     def testHashedCredentials(self):
-<<<<<<< HEAD
         """
         L{twisted.cred.credentials.UsernameHashedPassword} does not, in fact,
         do any hashing, and we cannot login with crypt'd passwords.
@@ -323,13 +311,12 @@
         hashedCreds = [
             self.callDeprecated(
                 versions.Version("Twisted", 16, 3, 0),
-                credentials.UsernameHashedPassword, username, password)
+                credentials.UsernameHashedPassword,
+                username,
+                self.hash(None, password, username[:2])
+            )
             for (username, password) in self.users
         ]
-=======
-        hashedCreds = [credentials.UsernameHashedPassword(
-            u, self.hash(None, p, u[:2])) for u, p in self.users]
->>>>>>> 3455a902
         d = defer.DeferredList([self.port.login(c, None, ITestable)
                                 for c in hashedCreds], consumeErrors=True)
         d.addCallback(self._assertFailures, error.UnhandledCredentials)
